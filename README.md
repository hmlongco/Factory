[![](https://img.shields.io/endpoint?url=https%3A%2F%2Fswiftpackageindex.com%2Fapi%2Fpackages%2Fhmlongco%2FFactory%2Fbadge%3Ftype%3Dswift-versions)](https://swiftpackageindex.com/hmlongco/Factory)
[![](https://img.shields.io/endpoint?url=https%3A%2F%2Fswiftpackageindex.com%2Fapi%2Fpackages%2Fhmlongco%2FFactory%2Fbadge%3Ftype%3Dplatforms)](https://swiftpackageindex.com/hmlongco/Factory)

![](https://github.com/hmlongco/Factory/blob/main/Logo.png?raw=true)

A modern approach to Container-Based Dependency Injection for Swift and SwiftUI.

<<<<<<< HEAD
## Factory 2.4.13
=======
## Factory 2.5.0
>>>>>>> 8bcc473c

Factory is strongly influenced by SwiftUI, and in my opinion is highly suited for use in that environment. Factory is...

- **Adaptable**: Factory doesn't tie you down to a single dependency injection strategy or technique.
- **Powerful**: Factory supports containers, scopes, passed parameters, contexts, decorators, unit tests, SwiftUI Previews, and much, much more.
- **Performant**: Little to no setup time is needed for the vast majority of your services, resolutions are extremely fast, and no compile-time scripts or build phases are needed.
- **Safe**: Factory is compile-time safe; a factory for a given type must exist or the code simply will not compile.
- **Concise**: Defining a registration usually takes just a single line of code. Same for resolution.
- **Flexible**: Working with UIKIt or SwiftUI? iOS or macOS? Using MVVM? MVP? Clean? VIPER? No problem. Factory works with all of these and more.
- **Documented**: Factory has extensive DocC documentation and examples covering its classes, methods, and use cases.
- **Lightweight**: With all of that Factory is slim and trim, under 1,000 lines of executable code.
- **Tested**: Unit tests with 100% code coverage helps ensure correct operation of registrations, resolutions, and scopes.
- **Testable**: Factory ensures your application's views and services are easily previewable and testable. 
- **Free**: Factory is free and open source under the MIT License.

Sound too good to be true? Let's take a look.
  
 ## A Simple Example
 
Most container-based dependency injection systems require you to define in some way that a given service type is available for injection and many require some sort of factory or mechanism that will provide a new instance of the service when needed.
 
 Factory is no exception. Here's a simple dependency registration that returns a service that conforms to `MyServiceType`.
 
```swift
extension Container {
    var myService: Factory<MyServiceType> { 
        Factory(self) { MyService() }
    }
}
```

Unlike Resolver which often requires defining a plethora of nested registration functions, or SwiftUI, where defining a new environment variable requires creating a new EnvironmentKey and adding additional getters and setters, here we simply add a new `Factory` computed variable to the default container. When it's called our Factory is created, its closure is evaluated, and we get an instance of our dependency when we need it. 

Injecting an instance of our service is equally straightforward. Here's just one of the many ways Factory can be used.

```swift
// Pre iOS 17 with ObservableObject
class ContentViewModel: ObservableObject {
    @Injected(\.myService) private var myService
    ...
}

// Post iOS 17 with Observation
@Observable class ContentViewModel {
    @ObservationIgnored
    @Injected(\.myService) private var myService
    ...
}
```
This particular view model uses one of Factory's `@Injected` property wrappers to request the desired dependency. Similar to `@Environment` in SwiftUI, we provide the property wrapper with a keyPath to a factory of the desired type and it resolves that type the moment `ContentViewModel` is created.

And that's the core mechanism. In order to use the property wrapper you *must* define a factory within the specified container. That factory *must* return the desired type when asked. Fail to do either one and the code will simply not compile. As such, Factory is compile-time safe.

By the way, if you're concerned about building Factory's on the fly, don't be. Like SwiftUI Views, Factory structs and modifiers are lightweight and transitory value types. They're created inside computed variables **only** when they're needed and then immediately discarded once their purpose has been served.

For more examples of Factory definitions that define scopes, use constructor injection, and do parameter passing, see the [Registrations](https://hmlongco.github.io/Factory/documentation/factorykit/registrations) page.

## Resolving Factories

Earlier we demonstrated how to use the ``Injected`` property wrapper. But it's also possible to bypass the property wrapper and talk to the factory yourself.

```swift
class ContentViewModel: ObservableObject {
    private let myService = Container.shared.myService()
    private let eventLogger = Container.shared.eventLogger()
    ...
}
```
Just call the desired factory as a function and you'll get an instance of its managed dependency. It's that simple.

If you're into container-based dependency injection, note that you can also pass an instance of a container to a view model and obtain an instance of your service directly from that container.
```swift
class ContentViewModel: ObservableObject {
    let service: MyServiceType
    init(container: Container) {
        service = container.service()
    }
}
```
Or if you want to use a Composition Root structure, just use the container to provide the required dependencies to a constructor.

```swift
extension Container {
    var myRepository: Factory<MyRepositoryType> {
        Factory(self) { MyRepository(service: self.networkService()) }
    }
    var networkService: Factory<Networking> {
        Factory(self) { MyNetworkService() }
    }
}

@main
struct FactoryDemoApp: App {
    let viewModel = MyViewModel(repository: Container.shared.myRepository())
    var body: some Scene {
        WindowGroup {
            NavigationView {
                ContentView(viewModel: viewModel)
            }
        }
    }
}

```
Factory is flexible, and it doesn't tie you down to a specific dependency injection pattern or technique.

See [Resolutions](https://hmlongco.github.io/Factory/documentation/factorykit/resolutions) for more examples.

## Mocking

If we go back and look at our original view model code one might wonder why we've gone to all of this trouble? Why not simply say `let myService = MyService()` and be done with it? 

Or keep the container idea, but write something similar to this…

```swift
extension Container {
    static var myService: MyServiceType { MyService() }
}
```

Well, the primary benefit one gains from using a container-based dependency injection system is that we're able to change the behavior of the system as needed. Consider the following code:

```swift
struct ContentView: View {
    @StateObject var model = ContentViewModel()
    var body: some View {
        Text(model.text())
            .padding()
    }
}
```

Our ContentView uses our view model, which is assigned to a StateObject. Great. But now we want to preview our code. How do we change the behavior of `ContentViewModel` so that its `MyService` dependency isn't making live API calls during development? 

It's easy. Just replace `MyService` with a mock that also conforms to `MyServiceType`.

```swift
struct ContentView_Previews: PreviewProvider {
    static var previews: some View {
        let _ = Container.shared.myService.register { MockService2() }
        ContentView()
    }
}
```

Note the line in our preview code where we’re gone back to our container and registered a new closure on our factory. This function overrides the default factory closure.

Now when our preview is displayed `ContentView` creates a `ContentViewModel` which in turn has a dependency on `myService` using the `Injected` property wrapper. And when the wrapper asks the factory for an instance of `MyServiceType` it now gets a `MockService2` instead of the `MyService` type originally defined.

This is a powerful concept that lets us reach deep into a chain of dependencies and alter the behavior of a system as needed.

## Testing

The same concept can be used when writing unit tests. Consider the following.

```swift
final class FactoryCoreTests: XCTestCase {

    override func setUp() {
        super.setUp()
        Container.shared.reset()
    }
    
    func testLoaded() throws {
        Container.shared.accountProvider.register { MockProvider(accounts: .sampleAccounts) }
        let model = Container.shared.someViewModel()
        model.load()
        XCTAssertTrue(model.isLoaded)
    }

    func testEmpty() throws {
        Container.shared.accountProvider.register { MockProvider(accounts: []) }
        let model = Container.shared.someViewModel()
        model.load()
        XCTAssertTrue(model.isEmpty)
    }

    func testErrors() throws {
        Container.shared.accountProvider.register { MockProvider(error: .notFoundError) }
        let model = Container.shared.someViewModel()
        model.load()
        XCTAssertTrue(model.errorMessage == "Some Error")
    }
    
}
```
Again, Factory makes it easy to reach into a chain of dependencies and make specific changes to the system as needed. This makes testing loading states, empty states, and error conditions simple.

## Xcode 16 Testing

Factory also works with Xcode 16's new Testing framework, and with the help of test traits it's now also possible to run tests in parallel!

Here's the same set of tests updated for the new framework. The `.container` trait provides a new, fresh instance of the main shared container to each one of the tests.

```swift
@Suite(.container) // added container trait
struct FactoryTests {

    @Test func testLoaded() async {
        Container.shared.accountProvider.register { MockProvider(accounts: .sampleAccounts) }
        let model = Container.shared.someViewModel()
        model.load()
        #expect(model.isLoaded)
    }

    @Test func testEmpty() async {
        Container.shared.accountProvider.register { MockProvider(accounts: []) }
        let model = Container.shared.someViewModel()
        model.load()
        #expect(model.isEmpty)
    }

    @Test func testErrors() async {
        Container.shared.accountProvider.register { MockProvider(error: .notFoundError) }
        let model = Container.shared.someViewModel()
        model.load()
        #expect(model.errorMessage == "Some Error")
    }
    
}
```
But we're not done yet. 

Factory has quite a few more tricks up its sleeve...

## Scope

If you've used Resolver or some other dependency injection system before then you've probably experienced the benefits and power of scopes.

And if not, the concept is easy to understand: Just how long should an instance of an object live?

You've no doubt stuffed an instance of a class into a variable and created a singleton at some point in your career. This is an example of a scope. A single instance is created and then used and shared by all of the methods and functions in the app.

This can be done in Factory just by adding a scope modifier.

```swift
extension Container {
    var networkService: Factory<NetworkProviding> { 
        self { NetworkProvider() }
            .singleton
    }
    var myService: Factory<MyServiceType> { 
        self { MyService() }
            .scope(.session)
    }
}
```
Now whenever someone requests an instance of `networkService` they'll get the same instance of the object as everyone else.

Note that the client neither knows nor cares about the scope. Nor should it. The client is simply given what it needs when it needs it. 

If no scope is specified the default scope is unique. A new instance of the service will be instantiated and returned every time one is requested from the factory.

Other common scopes are `cached` and `shared`. Cached items are persisted until the cache is reset, while shared items exist just as long as someone holds a strong reference to them. When the last reference goes away, the weakly held shared reference also goes away.

Factory has other scope types, plus the ability to add more of your own. See [Scopes](https://hmlongco.github.io/Factory/documentation/factorykit/scopes) for additional examples.

Scopes and scope management are powerful tools to have in your dependency injection arsenal.

## Simplified Syntax

You may have noticed in the previous example that Factory also provides a bit of syntactical sugar that lets us make our definitions more concise. We simply ask the enclosing container to make a properly bound Factory for us using `self.callAsFunction { ... }`.

```swift
extension Container {
    var sugared: Factory<MyServiceType> { 
        self { MyService() }
    }
    var formal: Factory<MyServiceType> { 
        Factory(self) { MyService() }
    }
}
```
Both definitions provide the same exact result. The sugared function is even inlined, so there's not even a performance difference between the two versions.

## Contexts

One powerful new feature in Factory 2.1 is contexts. Let's say that for logistical reasons whenever your application runs in debug mode you *never* want it to make calls to your application's analytics engine.

Easy. Just register an override for that particular context.

```swift
container.analytics.onDebug { 
    StubAnalyticsEngine()
}
```
There are other contexts for unit testing, for SwiftUI previews, and even when running UITests both in the simulator or when running an app on services like BrowserStack. See the documentation for more.

## Debugging

Factory can also help you debug your code. When running in DEBUG mode Factory allows you to trace the injection process and see every object instantiated or returned from a cache during a given resolution cycle.
```
0: Factory.Container.cycleDemo<CycleDemo> = N:105553131389696
1:     Factory.Container.aService<AServiceType> = N:105553119821680
2:         Factory.Container.implementsAB<AServiceType & BServiceType> = N:105553119821680
3:             Factory.Container.networkService<NetworkService> = N:105553119770688
1:     Factory.Container.bService<BServiceType> = N:105553119821680
2:         Factory.Container.implementsAB<AServiceType & BServiceType> = C:105553119821680
```
This can make it a lot easier to see the entire dependency tree for a given object or service.

See [Debugging](https://hmlongco.github.io/Factory/documentation/factorykit/debugging) for more on this and other features.

## Documentation

A single README file barely scratches the surface. Fortunately, Factory is thoroughly documented. 

Current DocC documentation can be found in the project as well as online on [GitHub Pages](https://hmlongco.github.io/Factory/documentation/factorykit).

## Installation

Factory supports the Swift Package Manager and has legacy support for CocoaPods.

Factory's primary import library is named `FactoryKit`. This is done in order to avoid SPM import conflicts between the library itself and the `Factory` object defined within the library.

Just add the Factory package to your project, select the `FactoryKit` library when asked, and then import `FactoryKit` in your Swift files where needed.

```swift
import FactoryKit
```
While the original `Factory` library import still exists, it will be deprecated in the future. 

If you're using Swift Testing you'll probably also want to also import the `FactoryTesting` library and add it to your test target.

Note that the current version of Factory requires Swift 5.10 minimum and that the minimum version of iOS currently supported with this release is iOS 13.

## FactoryKit Migration

Factory 2.5.0 works with SPM, Xcode 16 under Strict Concurrency guidelines, and with Swift Testing.

If you're a current Factory user it's recommended that you switch from importing `Factory` to `FactoryKit`. This avoids SPM naming conflicts between the import library name and the primary `Factory` object.

To do so, open your project in Xcode and...

1. Select `File > Packages > Update to Latest Package Versions`
2. Select `File > Packages > Reset Package Caches`
3. Go to your application target, remove the `Factory` library, and add the `FactoryKit` library
4. Go a global search and replace, renaming `import Factory` to `import FactoryKit`
5. Clean and build your project.

You may need to do the same for any other targets or modules that imported Factory.

## Discussion Forum

Discussion and comments on Factory and Factory 2.0 can be found in [Discussions](https://github.com/hmlongco/Factory/discussions). Go there if you have something to say or if you want to stay up to date.

## License

Factory is available under the MIT license. See the LICENSE file for more info.

## Sponsor Factory!

If you want to support my work on Factory and Resolver, consider a [GitHub Sponsorship](https://github.com/sponsors/hmlongco)! Many levels exist for increased support and even for mentorship and company training. 

Or you can just buy me a cup of coffee!

## Author

Factory is designed, implemented, documented, and maintained by [Michael Long](https://www.linkedin.com/in/hmlong/), a Lead iOS Software Engineer and a Top 1,000 Technology Writer on Medium.

* LinkedIn: [@hmlong](https://www.linkedin.com/in/hmlong/)
* Medium: [@michaellong](https://medium.com/@michaellong)
* BlueSky: [@hmlongco](https://bsky.app/profile/hmlongco.bsky.social)

Michael was also one of Google's [Open Source Peer Reward](https://opensource.googleblog.com/2021/09/announcing-latest-open-source-peer-bonus-winners.html) winners in 2021 for his work on Resolver.

## Contributors

Special thanks to Ákos Grabecz (agrabz) and Mahmood Tahir (tahirmt) for their recent contributions that ensure Factory works hand-in-hand with Swift Testing. 

## Additional Resources

* [Factory Documentation](https://hmlongco.github.io/Factory/documentation/factorykit)
* [Factory 1.0 and Functional Dependency Injection](https://betterprogramming.pub/factory-and-functional-dependency-injection-2d0a38042d05)
* [Factory 1.0: Multiple Module Registration](https://betterprogramming.pub/factory-multiple-module-registration-f9d19721a31d?sk=a03d78484d8c351762306ff00a8be67c)
* [Resolver: A Swift Dependency Injection System](https://github.com/hmlongco/Resolver)
* [Inversion of Control Design Pattern ~ Wikipedia](https://en.wikipedia.org/wiki/Inversion_of_control)
* [Inversion of Control Containers and the Dependency Injection pattern ~ Martin Fowler](https://martinfowler.com/articles/injection.html)
* [Nuts and Bolts of Dependency Injection in Swift](https://cocoacasts.com/nuts-and-bolts-of-dependency-injection-in-swift/)
* [Dependency Injection in Swift](https://cocoacasts.com/dependency-injection-in-swift)
* [Swift 5.1 Takes Dependency Injection to the Next Level](https://medium.com/better-programming/taking-swift-dependency-injection-to-the-next-level-b71114c6a9c6)
* [Builder: A Declarative UIKit Library (Uses Factory in Demo)](https://github.com/hmlongco/Builder)<|MERGE_RESOLUTION|>--- conflicted
+++ resolved
@@ -5,11 +5,7 @@
 
 A modern approach to Container-Based Dependency Injection for Swift and SwiftUI.
 
-<<<<<<< HEAD
-## Factory 2.4.13
-=======
 ## Factory 2.5.0
->>>>>>> 8bcc473c
 
 Factory is strongly influenced by SwiftUI, and in my opinion is highly suited for use in that environment. Factory is...
 
