# Factory Changelog

<<<<<<< HEAD
## 2.4.13
=======
## 2.5.0

* Migration of import library name from Factory to FactoryKit (See README)
* Supports ParameterFactory service caching based on parameters (scopeOnParameters)
* FactoryKit library change corrects XCFramework build problems - Issue #252

## 2.4.13 // LAST COCOAPODS VERSION
>>>>>>> 8bcc473c

* Supports ParameterFactory service caching based on parameters (scopeOnParameters)

## 2.4.12

* Add mock convenience function to SharedContainer for SwiftUI Previews
* New mechanism to enable StrictConcurrency in targets

## 2.4.11

* Pulled evolution support due to SPM .unsafe flags problem - Issue #289
* Same for strict concurrency check flags when building Factory module
* Add FactoryTesting library to Package.swift - PR #290 - DERP
* Fix typos in readme and documentation - PR #291

## 2.4.10

* Enables library evolution support on release builds - Issue #278
* Potential fix for differing ObjectIdentifiers for the same Factory when working across modules - Issue #277
* Enables strict concurrency check flags when building Factory module
* Miscellaneous code cleanup around globalVariableLock and eliminates globalDebugInformationMap

## 2.4.9

* Fix @Injected Unable to Satisfy Sendable Conformance error - Issue #248

## 2.4.8

* Fix context issue where GitHub onTest cases were failing - Issue #288

## 2.4.7

* Add support for different isolations in ContainerTrait - PR #287

## 2.4.6

* Introduce FactoryTesting to fix build errors - PR #285
* Add @TaskLocal to Container.shared, create ContainerTrait - PR #272
* Add inline registration sugar to ContainerTrait and fix parallelization - Per #283
* Add support to enable SuiteTrait - PR #284
* Add trait with registration - Per #280

## 2.4.5

* Updated trace log to differentiate between new instances from Factory (F), register (R), and onContexts (O) - Issue #267
* Adds InjectObservable property wrapper to better support Observation-based Observables - Per #266
* Fixed non-functional file and line parameters in resetAndTriggerFatalError - PR #142
* Fix Documentation Typos - PR #253

## 2.4.4

* Fix warning when annotating context factories with @MainActor - Issue #256
* Fix failure to build XCFramework - Issue #252
* Typo in README - Issue #259

## 2.4.3
* Conditional code support to fix isolated(any) issue - Issue #250

## 2.4.2
* Adds isolated(any) in order to properly resolve actor-isolated Factory's

## 2.4.1
* Adds DynamicProperty wrapper - PR #220

## 2.4.0
* Updated to properly manage new concurrency warnings and errors in Xcode 16 and Swift 6
* Updated documentation in light of Xcode 16's new Swift Testing framework
* Fixes issue with Promised generating errors during Previews

## 2.3.2

* Project updated CocoaPods to 1.15.2
* Public aliases for masked Factory objects - Issue #154
* Fix key issue when building xcframeworks - Issue #173
* Add VisionOS target to package.swift - PR #186
* Add Privacy Manifest file - PR #180
* Update README to include example for use with Swift's new Observable macro - PR #172

## 2.3.1

* Fix for SpinLock on Linux
* Add action to test linux - Issue #113
* Add various aliases to avoid external naming conflicts - Issue #154

## 2.3.0

* Dramatic performance enhancements:
  Up to 200% faster in debug builds!
  Up to 400% faster in production builds!
* Fixed bug where registering a context in the Factory definition cleared the scope cache. - Issue #146
  Note that issue #146 could be a breaking change if your code attempts to replace a scoped context registration.
  Add a manual reset.
    Container.shared.myService.reset(.scope).onTest { MockService() }
  See The Factory Wins section in the Modifiers documentation for more on this.
* Update trace output to also show actual instance type

## 2.2.1

* Fix resetAndTriggerFatalError was not forwarding the file and line parameters to triggerFatalError. - Issue #133
* Add Promised ParameterFactory - Issue #133

## 2.2.0

* Converts "shared" container variables from var to let. - Issue #111
* Add convenience reset() function to container. - Issue #111
  Note that issue #111 could be a breaking change if your code attempts to "replace" a shared container. Do reset instead.
    Container.shared.reset() // Do this...
    Container.shared = Container() // Not this...
* Removes @MainActor from @InjectedObject property wrapper variables. - Issue #107
* Fix registering a new context doesn't clear existing cache as did register. - Issue #114
* Fix FactoryContext not public. - Issue #116
* Update Modular Application documentation. - Issue #121
* Adds $service.resolvedOrNil() function to LazyInjected and WeakLazyInjected. - Issue #122
* Adds keypath-based global resolutions functions for shared containers.
* Removes func register(scope:factory:) function deprecated in 2.1
  Use container.service.scope(.cached).register { Service() } instead.

## 2.1.5

* Adds TimeToLive to scoped instances.

## 2.1.4

* Fix singletons in multiple modules keyed with same type and name. - Issue #99
* Fix building on Linux. - Issue #100

## 2.1.3

* Fix singleton scope issue with SharedContainer across multiple container types. - Issue #92
* Fix unit test context to detect when run from command line. - Issue #94
* Fix where new registration on Factory also clears singleton cache. - Issue #96
* Minor update to trace logging for better presentation of nil optionals

## 2.1.2

* Fix tag issue on github

## 2.1.1

* Fix build error in SPM

## 2.1.0

* Contexts allow quick and easy Factory customization when doing previews, debugging and testing.
* Provides once modifier which allows one-time initialization on a per-Factory basis.
* Let's you define the default scope used for a given container.
* Allows you to specify promised optionals that warn when registrations are not provided.
* Singletons now span containers and are cached separately.
* Factory library now implemented across multiple files.

## 2.0.3

* AutoRegister should be retriggered after resetting registrations.

## 2.0.2

* Registration on a new container could be overridden by auto registration on same Factory
* Some internal code reorganization for performance

### 2.0.1

* Minor issue in that new scope registration function doesn't allow scope to be set to unique
* Add watchos.deployment_target = "8.2" - Issue #54

### 2.0.0

* Adds true Factory containers for container-based dependency resolution
* Adds container-based scopes
* Adds decorators to containers and factories
* Adds debug trace support
* Adds ability to specify scope during dependency assembly and registration
* Adds keyPath-based property wrappers
* Adds a new InjectedObject property wrapper for SwiftUI Views
* Fixes circular dependency check when same class name used in separate modules.

### 1.3.5

* Adds specific reset options to factories and property wrappers

### 1.3.4

* Add resolve() function to property wrappers to trigger immediate resolution.

### 1.3.3

* Minor bug fix in circular dependency check to reset chain on error

### 1.3.2

* Increase unit test code coverage to 100%

### 1.3.1

* Increase unit test code coverage to 98.8%

### 1.3.0

* Added support for Graph scopes
* Added Circular Dependency Detection checks when running in DEBUG mode
* Fixed issue with shared scope failing in iOS 14.x and earlier - Issue #43

### 1.2.9

* Add an registration endpoint that's called prior to first service resolution.

### 1.2.8

* Cocoapods Support

### 1.2.7

* Fixed shared caching behavior with value-based protocols

### 1.2.6

* Fixed shared caching issue with non-optional protocol types
* Fixed type problem with WeakLazyInjected and protocol types

### 1.2.5

* Added WeakLazyInjected property wrapper for parent child relationships

### 1.2.4

* Recursive lock required in scope resolution

### 1.2.3

* Streamline critical path through scope caching mechanism

### 1.2.2

* Fix issue with optional nil lazy injection

### 1.2.1

* Fix issue with shared scope when type was optional

### 1.2.0 - Stable release

* Revised structure to better support ParameterFactory
* Returned to more aggressive locking mechanisms
* Revised caching code to eliminate multiple locks
* Changes decorator behavior in favor of a single common decorator for new and cached instances

### 1.1.0

* Adds ParameterFactory to provide type-safe argument passing

### 1.0.9

* Condition per-platform locking strategy
* Added multithreaded test case

### 1.0.8

* Revised locking strategy for improved performance

### 1.0.7

* Fixed issue with factories of the same type

### 1.0.6

* Fixed issue with caching optional types

### 1.0.5

* Fixed unneeded Factory retention in Injected Property Wrapper
* Some internal name changes
* Added Multiple Module examples in demo project

### 1.0.4

* Optimize creation of factory cache id

### 1.0.3

* Streamline handling of optionals in registered

### 1.0.2

* Refactored common scope cache mechanism
* Allow global scope cache resets

### 1.0.1

* Improves performance on happy path factory resolution code
* Splits decorator into distinct cached and created decorators
* Fixes Registration.pop() to do nothing if stack is empty

### 1.0.0

* Initial Open Source Release<|MERGE_RESOLUTION|>--- conflicted
+++ resolved
@@ -1,8 +1,5 @@
 # Factory Changelog
 
-<<<<<<< HEAD
-## 2.4.13
-=======
 ## 2.5.0
 
 * Migration of import library name from Factory to FactoryKit (See README)
@@ -10,7 +7,6 @@
 * FactoryKit library change corrects XCFramework build problems - Issue #252
 
 ## 2.4.13 // LAST COCOAPODS VERSION
->>>>>>> 8bcc473c
 
 * Supports ParameterFactory service caching based on parameters (scopeOnParameters)
 
