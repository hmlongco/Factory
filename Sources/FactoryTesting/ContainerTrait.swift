//
// ContainerTrait.swift
//
// GitHub Repo and Documentation: https://github.com/hmlongco/Factory
//
// Copyright © 2025 Michael Long. All rights reserved.
//
// Permission is hereby granted, free of charge, to any person obtaining a copy
// of this software and associated documentation files (the "Software"), to deal
// in the Software without restriction, including without limitation the rights
// to use, copy, modify, merge, publish, distribute, sublicense, and/or sell
// copies of the Software, and to permit persons to whom the Software is
// furnished to do so, subject to the following conditions:
//
// The above copyright notice and this permission notice shall be included in
// all copies or substantial portions of the Software.
//
// THE SOFTWARE IS PROVIDED "AS IS", WITHOUT WARRANTY OF ANY KIND, EXPRESS OR
// IMPLIED, INCLUDING BUT NOT LIMITED TO THE WARRANTIES OF MERCHANTABILITY,
// FITNESS FOR A PARTICULAR PURPOSE AND NON-INFRINGEMENT. IN NO EVENT SHALL THE
// AUTHORS OR COPYRIGHT HOLDERS BE LIABLE FOR ANY CLAIM, DAMAGES OR OTHER
// LIABILITY, WHETHER IN AN ACTION OF CONTRACT, TORT OR OTHERWISE, ARISING FROM,
// OUT OF OR IN CONNECTION WITH THE SOFTWARE OR THE USE OR OTHER DEALINGS IN
// THE SOFTWARE.
//

#if DEBUG
#if swift(>=6.1)

#if canImport(FactoryKit)
import FactoryKit
#elseif canImport(Factory)
import Factory
#endif

import Testing

/// ``ContainerTrait`` is a generic test trait that provides a scoped container for dependency injection in tests.
///
/// It allows you to isolate a `SharedContainer` to a test case allowing you to run Swift Testing tests in parallel.
///
/// If you use a custom container, you have to create your own trait and container variable extensions.
///
<<<<<<< HEAD
/// That said, it's also possible to leverage this behavior in XCTesting by inheriting `XCContainerTestCase` instead of `XCTestCase`.
/// See examples in the ``ParallelXCTests`` file.
=======
/// That said, it's also possible to leverage this behavior in `XCTestCase`  by using the `@TaskLocal` provided `withValue` method.
///
/// See the `Testing` documentation and examples in the `ParallelTests` and `ParallelXCTests` files.
>>>>>>> 56129530
public struct ContainerTrait<C: SharedContainer>: TestTrait, SuiteTrait, TestScoping {

    public typealias Transform = @Sendable (C) async -> Void

    private let shared: TaskLocal<C>
    private let container: @Sendable () -> C

    private var transform: Transform? = nil

    /// If SuiteTrait then provideScope is called to provide a new container for each individual test and child suite in the suite.
    public let isRecursive: Bool = true

    public init(shared: TaskLocal<C>, container: @autoclosure @escaping @Sendable () -> C) {
        self.shared = shared
        self.container = container
    }

    public func provideScope(for test: Test, testCase: Test.Case?, performing function: () async throws -> Void) async throws {
        try await FactoryTestingHelper.withContainer(
            shared: self.shared,
            container: self.container(),
            function,
            transform: transform
        )
    }

    public func callAsFunction(transform: @escaping Transform) -> Self {
        var copy = self
        copy.transform = transform
        return copy
    }
}

/// Provides test trait for default container
extension Trait where Self == ContainerTrait<Container> {
    public static var container: ContainerTrait<Container> {
        .init(shared: Container.$shared, container: .init())
    }
}

#endif
#endif<|MERGE_RESOLUTION|>--- conflicted
+++ resolved
@@ -41,14 +41,9 @@
 ///
 /// If you use a custom container, you have to create your own trait and container variable extensions.
 ///
-<<<<<<< HEAD
 /// That said, it's also possible to leverage this behavior in XCTesting by inheriting `XCContainerTestCase` instead of `XCTestCase`.
-/// See examples in the ``ParallelXCTests`` file.
-=======
-/// That said, it's also possible to leverage this behavior in `XCTestCase`  by using the `@TaskLocal` provided `withValue` method.
 ///
 /// See the `Testing` documentation and examples in the `ParallelTests` and `ParallelXCTests` files.
->>>>>>> 56129530
 public struct ContainerTrait<C: SharedContainer>: TestTrait, SuiteTrait, TestScoping {
 
     public typealias Transform = @Sendable (C) async -> Void
