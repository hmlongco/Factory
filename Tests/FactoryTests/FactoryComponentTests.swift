--- conflicted
+++ resolved
@@ -1,10 +1,6 @@
 import XCTest
-<<<<<<< HEAD
 import FactoryTesting
-@testable import Factory
-=======
 @testable import FactoryKit
->>>>>>> 56129530
 
 let key1String = StaticString(stringLiteral: "s1")
 let key1StringDup = StaticString(stringLiteral: "s1")
