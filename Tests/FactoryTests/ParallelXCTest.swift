--- conflicted
+++ resolved
@@ -1,12 +1,8 @@
 #if swift(>=5.5)
 
 import XCTest
-<<<<<<< HEAD
-@testable import Factory
 import FactoryTesting
-=======
 @testable import FactoryKit
->>>>>>> 56129530
 
 final class ParallelXCTest: XCTestCase {
     //TODO: maybe delete because these examples do not contain the singleton resetting logic...
